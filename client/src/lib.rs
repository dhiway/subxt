--- conflicted
+++ resolved
@@ -213,12 +213,8 @@
                 TaskType::Async => task::spawn(fut),
                 TaskType::Blocking => task::spawn_blocking(|| task::block_on(fut)),
             };
-<<<<<<< HEAD
-        }).into(),
-=======
         })
         .into(),
->>>>>>> 4265dd6a
         database: config.db,
         keystore: KeystoreConfig::InMemory,
         max_runtime_instances: 8,
