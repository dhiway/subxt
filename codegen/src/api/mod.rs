// Copyright 2019-2023 Parity Technologies (UK) Ltd.
// This file is dual-licensed as Apache-2.0 or GPL-3.0.
// see LICENSE for license details.

//! Generate code for submitting extrinsics and query storage of a Substrate runtime.

mod calls;
mod constants;
mod errors;
mod events;
mod runtime_apis;
mod storage;

use subxt_metadata::Metadata;

use super::DerivesRegistry;
use crate::error::CodegenError;
use crate::{
    ir,
    types::{CompositeDef, CompositeDefFields, TypeGenerator, TypeSubstitutes},
    utils::{fetch_metadata_bytes_blocking, MetadataVersion, Uri},
    CratePath,
};
use codec::Decode;
use frame_metadata::{RuntimeMetadata, RuntimeMetadataPrefixed};
use heck::ToSnakeCase as _;
use proc_macro2::TokenStream as TokenStream2;
use quote::{format_ident, quote};
use std::{collections::HashMap, fs, io::Read, path, string::ToString};
use syn::parse_quote;

/// Generates the API for interacting with a Substrate runtime.
///
/// # Arguments
///
/// * `item_mod` - The module declaration for which the API is implemented.
/// * `path` - The path to the scale encoded metadata of the runtime node.
/// * `derives` - Provide custom derives for the generated types.
/// * `type_substitutes` - Provide custom type substitutes.
/// * `crate_path` - Path to the `subxt` crate.
/// * `should_gen_docs` - True if the generated API contains the documentation from the metadata.
/// * `runtime_types_only` - Whether to limit code generation to only runtime types.
///
/// **Note:** This is a wrapper over [RuntimeGenerator] for static metadata use-cases.
pub fn generate_runtime_api_from_path<P>(
    item_mod: syn::ItemMod,
    path: P,
    derives: DerivesRegistry,
    type_substitutes: TypeSubstitutes,
    crate_path: CratePath,
    should_gen_docs: bool,
    runtime_types_only: bool,
) -> Result<TokenStream2, CodegenError>
where
    P: AsRef<path::Path>,
{
    let to_err = |err| CodegenError::Io(path.as_ref().to_string_lossy().into(), err);

    let mut file = fs::File::open(&path).map_err(to_err)?;
    let mut bytes = Vec::new();
    file.read_to_end(&mut bytes).map_err(to_err)?;

    generate_runtime_api_from_bytes(
        item_mod,
        &bytes,
        derives,
        type_substitutes,
        crate_path,
        should_gen_docs,
        runtime_types_only,
    )
}

/// Generates the API for interacting with a substrate runtime, using metadata
/// that can be downloaded from a node at the provided URL. This function blocks
/// while retrieving the metadata.
///
/// # Arguments
///
/// * `item_mod` - The module declaration for which the API is implemented.
/// * `url` - HTTP/WS URL to the substrate node you'd like to pull metadata from.
/// * `derives` - Provide custom derives for the generated types.
/// * `type_substitutes` - Provide custom type substitutes.
/// * `crate_path` - Path to the `subxt` crate.
/// * `should_gen_docs` - True if the generated API contains the documentation from the metadata.
/// * `runtime_types_only` - Whether to limit code generation to only runtime types.
///
/// **Note:** This is a wrapper over [RuntimeGenerator] for static metadata use-cases.
pub fn generate_runtime_api_from_url(
    item_mod: syn::ItemMod,
    url: &Uri,
    derives: DerivesRegistry,
    type_substitutes: TypeSubstitutes,
    crate_path: CratePath,
    should_gen_docs: bool,
    runtime_types_only: bool,
) -> Result<TokenStream2, CodegenError> {
    // Fetch latest unstable version, if that fails fall back to the latest stable.
    let bytes = match fetch_metadata_bytes_blocking(url, MetadataVersion::Unstable) {
        Ok(bytes) => bytes,
        Err(_) => fetch_metadata_bytes_blocking(url, MetadataVersion::Latest)?,
    };

    generate_runtime_api_from_bytes(
        item_mod,
        &bytes,
        derives,
        type_substitutes,
        crate_path,
        should_gen_docs,
        runtime_types_only,
    )
}

/// Generates the API for interacting with a substrate runtime, using metadata bytes.
///
/// # Arguments
///
/// * `item_mod` - The module declaration for which the API is implemented.
/// * `bytes` - The raw metadata bytes.
/// * `derives` - Provide custom derives for the generated types.
/// * `type_substitutes` - Provide custom type substitutes.
/// * `crate_path` - Path to the `subxt` crate.
/// * `should_gen_docs` - True if the generated API contains the documentation from the metadata.
/// * `runtime_types_only` - Whether to limit code generation to only runtime types.
///
/// **Note:** This is a wrapper over [RuntimeGenerator] for static metadata use-cases.
pub fn generate_runtime_api_from_bytes(
    item_mod: syn::ItemMod,
    bytes: &[u8],
    derives: DerivesRegistry,
    type_substitutes: TypeSubstitutes,
    crate_path: CratePath,
    should_gen_docs: bool,
    runtime_types_only: bool,
) -> Result<TokenStream2, CodegenError> {
    let metadata = frame_metadata::RuntimeMetadataPrefixed::decode(&mut &bytes[..])?;

    let generator = RuntimeGenerator::new(metadata);
    if runtime_types_only {
        generator.generate_runtime_types(
            item_mod,
            derives,
            type_substitutes,
            crate_path,
            should_gen_docs,
        )
    } else {
        generator.generate_runtime(
            item_mod,
            derives,
            type_substitutes,
            crate_path,
            should_gen_docs,
        )
    }
}

/// Create the API for interacting with a Substrate runtime.
pub struct RuntimeGenerator {
    metadata: Metadata,
}

impl RuntimeGenerator {
    /// Create a new runtime generator from the provided metadata.
    ///
    /// **Note:** If you have the metadata path, URL or bytes to hand, prefer to use
    /// one of the `generate_runtime_api_from_*` functions for generating the runtime API
    /// from that.
    ///
    /// # Panics
    ///
    /// Panics if the runtime metadata version is not supported.
    ///
    /// Supported versions: v14 and v15.
    pub fn new(metadata: RuntimeMetadataPrefixed) -> Self {
<<<<<<< HEAD
        let metadata = match metadata.1 {
            RuntimeMetadata::V14(v14) => v14.try_into().expect("V14 metadata was not valid"),
            RuntimeMetadata::V15(v15) => v15.try_into().expect("V15 metadata was not valid"),
=======
        let mut metadata = match metadata.1 {
            RuntimeMetadata::V14(v14) => metadata_v14_to_latest(v14),
            RuntimeMetadata::V15(v15) => v15,
>>>>>>> f344d0dd
            _ => panic!("Unsupported metadata version {:?}", metadata.1),
        };

        Self::ensure_unique_type_paths(&mut metadata);

        RuntimeGenerator { metadata }
    }

    /// Ensure that every unique type we'll be generating or referring to also has a
    /// unique path, so that types with matching paths don't end up overwriting each other
    /// in the codegen. We ignore any types with generics; Subxt actually endeavours to
    /// de-duplicate those into single types with a generic.
    fn ensure_unique_type_paths(metadata: &mut RuntimeMetadataV15) {
        let mut visited_path_counts = HashMap::<Vec<String>, usize>::new();
        for ty in &mut metadata.types.types {
            // Ignore types without a path (ie prelude types).
            if ty.ty.path.namespace().is_empty() {
                continue;
            }

            let has_valid_type_params = ty.ty.type_params.iter().any(|tp| tp.ty.is_some());

            // Ignore types which have generic params that the type generation will use.
            // Ordinarily we'd expect that any two types with identical paths must be parameterized
            // in order to share the path. However scale-info doesn't understand all forms of generics
            // properly I think (eg generics that have associated types that can differ), and so in
            // those cases we need to fix the paths for Subxt to generate correct code.
            if has_valid_type_params {
                continue;
            }

            // Count how many times we've seen the same path already.
            let visited_count = visited_path_counts
                .entry(ty.ty.path.segments.clone())
                .or_default();
            *visited_count += 1;

            // alter the type so that if it's been seen more than once, we append a number to
            // its name to ensure that every unique type has a unique path, too.
            if *visited_count > 1 {
                if let Some(name) = ty.ty.path.segments.last_mut() {
                    *name = format!("{name}{visited_count}");
                }
            }
        }
    }

    /// Generate the API for interacting with a Substrate runtime.
    ///
    /// # Arguments
    ///
    /// * `item_mod` - The module declaration for which the API is implemented.
    /// * `derives` - Provide custom derives for the generated types.
    /// * `type_substitutes` - Provide custom type substitutes.
    /// * `crate_path` - Path to the `subxt` crate.
    /// * `should_gen_docs` - True if the generated API contains the documentation from the metadata.
    pub fn generate_runtime_types(
        &self,
        item_mod: syn::ItemMod,
        derives: DerivesRegistry,
        type_substitutes: TypeSubstitutes,
        crate_path: CratePath,
        should_gen_docs: bool,
    ) -> Result<TokenStream2, CodegenError> {
        let item_mod_attrs = item_mod.attrs.clone();

        let item_mod_ir = ir::ItemMod::try_from(item_mod)?;
        let mod_ident = &item_mod_ir.ident;
        let rust_items = item_mod_ir.rust_items();

        let type_gen = TypeGenerator::new(
            self.metadata.types(),
            "runtime_types",
            type_substitutes,
            derives,
            crate_path,
            should_gen_docs,
        );
        let types_mod = type_gen.generate_types_mod()?;

        Ok(quote! {
            #( #item_mod_attrs )*
            #[allow(dead_code, unused_imports, non_camel_case_types)]
            #[allow(clippy::all)]
            pub mod #mod_ident {
                // Preserve any Rust items that were previously defined in the adorned module
                #( #rust_items ) *

                // Make it easy to access the root items via `root_mod` at different levels
                // without reaching out of this module.
                #[allow(unused_imports)]
                mod root_mod {
                    pub use super::*;
                }

                #types_mod
            }
        })
    }

    /// Generate the API for interacting with a Substrate runtime.
    ///
    /// # Arguments
    ///
    /// * `item_mod` - The module declaration for which the API is implemented.
    /// * `derives` - Provide custom derives for the generated types.
    /// * `type_substitutes` - Provide custom type substitutes.
    /// * `crate_path` - Path to the `subxt` crate.
    /// * `should_gen_docs` - True if the generated API contains the documentation from the metadata.
    pub fn generate_runtime(
        &self,
        item_mod: syn::ItemMod,
        derives: DerivesRegistry,
        type_substitutes: TypeSubstitutes,
        crate_path: CratePath,
        should_gen_docs: bool,
    ) -> Result<TokenStream2, CodegenError> {
        let item_mod_attrs = item_mod.attrs.clone();
        let item_mod_ir = ir::ItemMod::try_from(item_mod)?;
        let default_derives = derives.default_derives();

        let type_gen = TypeGenerator::new(
            self.metadata.types(),
            "runtime_types",
            type_substitutes,
            derives.clone(),
            crate_path.clone(),
            should_gen_docs,
        );
        let types_mod = type_gen.generate_types_mod()?;
        let types_mod_ident = types_mod.ident();
        let pallets_with_mod_names = self
            .metadata
            .pallets()
            .map(|pallet| {
                (
                    pallet,
                    format_ident!("{}", pallet.name().to_string().to_snake_case()),
                )
            })
            .collect::<Vec<_>>();

        // Pallet names and their length are used to create PALLETS array.
        // The array is used to identify the pallets composing the metadata for
        // validation of just those pallets.
        let pallet_names: Vec<_> = self
            .metadata
            .pallets()
            .map(|pallet| pallet.name())
            .collect();
        let pallet_names_len = pallet_names.len();

        let metadata_hash = self
            .metadata
            .hasher()
            .only_these_pallets(&pallet_names)
            .hash();

        let modules = pallets_with_mod_names
            .iter()
            .map(|(pallet, mod_name)| {
                let calls = calls::generate_calls(
                    &type_gen,
                    pallet,
                    types_mod_ident,
                    &crate_path,
                    should_gen_docs,
                )?;

                let event = events::generate_events(
                    &type_gen,
                    pallet,
                    types_mod_ident,
                    &crate_path,
                    should_gen_docs,
                )?;

                let storage_mod = storage::generate_storage(
                    &type_gen,
                    pallet,
                    types_mod_ident,
                    &crate_path,
                    should_gen_docs,
                )?;

                let constants_mod = constants::generate_constants(
                    &type_gen,
                    pallet,
                    types_mod_ident,
                    &crate_path,
                    should_gen_docs,
                )?;

                let errors = errors::generate_error_type_alias(&type_gen, pallet, should_gen_docs)?;

                Ok(quote! {
                    pub mod #mod_name {
                        use super::root_mod;
                        use super::#types_mod_ident;
                        #errors
                        #calls
                        #event
                        #storage_mod
                        #constants_mod
                    }
                })
            })
            .collect::<Result<Vec<_>, CodegenError>>()?;

        let outer_event_variants = self.metadata.pallets().filter_map(|p| {
            let variant_name = format_ident!("{}", p.name());
            let mod_name = format_ident!("{}", p.name().to_string().to_snake_case());
            let index = proc_macro2::Literal::u8_unsuffixed(p.index());

            p.event_ty_id().map(|_| {
                quote! {
                    #[codec(index = #index)]
                    #variant_name(#mod_name::Event),
                }
            })
        });

        let outer_event = quote! {
            #default_derives
            pub enum Event {
                #( #outer_event_variants )*
            }
        };

        let outer_extrinsic_variants = self.metadata.pallets().filter_map(|p| {
            let variant_name = format_ident!("{}", p.name());
            let mod_name = format_ident!("{}", p.name().to_string().to_snake_case());
            let index = proc_macro2::Literal::u8_unsuffixed(p.index());

            p.call_ty_id().map(|_| {
                quote! {
                    #[codec(index = #index)]
                    #variant_name(#mod_name::Call),
                }
            })
        });

        let outer_extrinsic = quote! {
            #default_derives
            pub enum Call {
                #( #outer_extrinsic_variants )*
            }
        };

        let root_event_if_arms = self.metadata.pallets().filter_map(|p| {
            let variant_name_str = &p.name();
            let variant_name = format_ident!("{}", variant_name_str);
            let mod_name = format_ident!("{}", variant_name_str.to_string().to_snake_case());

            p.event_ty_id().map(|_| {
                // An 'if' arm for the RootEvent impl to match this variant name:
                quote! {
                    if pallet_name == #variant_name_str {
                        return Ok(Event::#variant_name(#mod_name::Event::decode_with_metadata(
                            &mut &*pallet_bytes,
                            pallet_ty,
                            metadata
                        )?));
                    }
                }
            })
        });

        let root_extrinsic_if_arms = self.metadata.pallets().filter_map(|p| {
            let variant_name_str = p.name();
            let variant_name = format_ident!("{}", variant_name_str);
            let mod_name = format_ident!("{}", variant_name_str.to_string().to_snake_case());
            p.call_ty_id().map(|_| {
                // An 'if' arm for the RootExtrinsic impl to match this variant name:
                quote! {
                    if pallet_name == #variant_name_str {
                        return Ok(Call::#variant_name(#mod_name::Call::decode_with_metadata(
                            &mut &*pallet_bytes,
                            pallet_ty,
                            metadata
                        )?));
                    }
                }
            })
        });

        let outer_error_variants = self.metadata.pallets().filter_map(|p| {
            let variant_name = format_ident!("{}", p.name());
            let mod_name = format_ident!("{}", p.name().to_string().to_snake_case());
            let index = proc_macro2::Literal::u8_unsuffixed(p.index());

            p.error_ty_id().map(|_| {
                quote! {
                    #[codec(index = #index)]
                    #variant_name(#mod_name::Error),
                }
            })
        });

        let outer_error = quote! {
            #default_derives
            pub enum Error {
                #( #outer_error_variants )*
            }
        };

        let root_error_if_arms = self.metadata.pallets().filter_map(|p| {
            let variant_name_str = &p.name();
            let variant_name = format_ident!("{}", variant_name_str);
            let mod_name = format_ident!("{}", variant_name_str.to_string().to_snake_case());

            p.error_ty_id().map(|type_id| {
                quote! {
                    if pallet_name == #variant_name_str {
                        let variant_error = #mod_name::Error::decode_with_metadata(cursor, #type_id, metadata)?;
                        return Ok(Error::#variant_name(variant_error));
                    }
                }
            })
        });

        let mod_ident = &item_mod_ir.ident;
        let pallets_with_constants: Vec<_> = pallets_with_mod_names
            .iter()
            .filter_map(|(pallet, pallet_mod_name)| {
                pallet
                    .constants()
                    .next()
                    .is_some()
                    .then_some(pallet_mod_name)
            })
            .collect();

        let pallets_with_storage: Vec<_> = pallets_with_mod_names
            .iter()
            .filter_map(|(pallet, pallet_mod_name)| pallet.storage().map(|_| pallet_mod_name))
            .collect();

        let pallets_with_calls: Vec<_> = pallets_with_mod_names
            .iter()
            .filter_map(|(pallet, pallet_mod_name)| pallet.call_ty_id().map(|_| pallet_mod_name))
            .collect();

        let rust_items = item_mod_ir.rust_items();

        let apis_mod = runtime_apis::generate_runtime_apis(
            &self.metadata,
            &type_gen,
            types_mod_ident,
            &crate_path,
            should_gen_docs,
        )?;

        Ok(quote! {
            #( #item_mod_attrs )*
            #[allow(dead_code, unused_imports, non_camel_case_types)]
            #[allow(clippy::all)]
            pub mod #mod_ident {
                // Preserve any Rust items that were previously defined in the adorned module.
                #( #rust_items ) *

                // Make it easy to access the root items via `root_mod` at different levels
                // without reaching out of this module.
                #[allow(unused_imports)]
                mod root_mod {
                    pub use super::*;
                }

                // Identify the pallets composing the static metadata by name.
                pub static PALLETS: [&str; #pallet_names_len] = [ #(#pallet_names,)* ];

                /// The error type returned when there is a runtime issue.
                pub type DispatchError = #types_mod_ident::sp_runtime::DispatchError;

                #outer_event

                impl #crate_path::events::RootEvent for Event {
                    fn root_event(pallet_bytes: &[u8], pallet_name: &str, pallet_ty: u32, metadata: &#crate_path::Metadata) -> Result<Self, #crate_path::Error> {
                        use #crate_path::metadata::DecodeWithMetadata;
                        #( #root_event_if_arms )*
                        Err(#crate_path::ext::scale_decode::Error::custom(format!("Pallet name '{}' not found in root Event enum", pallet_name)).into())
                    }
                }

                #outer_extrinsic

                impl #crate_path::blocks::RootExtrinsic for Call {
                    fn root_extrinsic(pallet_bytes: &[u8], pallet_name: &str, pallet_ty: u32, metadata: &#crate_path::Metadata) -> Result<Self, #crate_path::Error> {
                        use #crate_path::metadata::DecodeWithMetadata;
                        #( #root_extrinsic_if_arms )*
                        Err(#crate_path::ext::scale_decode::Error::custom(format!("Pallet name '{}' not found in root Call enum", pallet_name)).into())
                    }
                }

                #outer_error

                impl #crate_path::error::RootError for Error {
                    fn root_error(pallet_bytes: &[u8], pallet_name: &str, metadata: &#crate_path::Metadata) -> Result<Self, #crate_path::Error> {
                        use #crate_path::metadata::DecodeWithMetadata;
                        let cursor = &mut &pallet_bytes[..];
                        #( #root_error_if_arms )*
                        Err(#crate_path::ext::scale_decode::Error::custom(format!("Pallet name '{}' not found in root Error enum", pallet_name)).into())
                    }
                }

                pub fn constants() -> ConstantsApi {
                    ConstantsApi
                }

                pub fn storage() -> StorageApi {
                    StorageApi
                }

                pub fn tx() -> TransactionApi {
                    TransactionApi
                }

                pub fn apis() -> runtime_apis::RuntimeApi {
                    runtime_apis::RuntimeApi
                }

                #apis_mod

                pub struct ConstantsApi;
                impl ConstantsApi {
                    #(
                        pub fn #pallets_with_constants(&self) -> #pallets_with_constants::constants::ConstantsApi {
                            #pallets_with_constants::constants::ConstantsApi
                        }
                    )*
                }

                pub struct StorageApi;
                impl StorageApi {
                    #(
                        pub fn #pallets_with_storage(&self) -> #pallets_with_storage::storage::StorageApi {
                            #pallets_with_storage::storage::StorageApi
                        }
                    )*
                }

                pub struct TransactionApi;
                impl TransactionApi {
                    #(
                        pub fn #pallets_with_calls(&self) -> #pallets_with_calls::calls::TransactionApi {
                            #pallets_with_calls::calls::TransactionApi
                        }
                    )*
                }

                /// check whether the Client you are using is aligned with the statically generated codegen.
                pub fn validate_codegen<T: #crate_path::Config, C: #crate_path::client::OfflineClientT<T>>(client: &C) -> Result<(), #crate_path::error::MetadataError> {
                    let runtime_metadata_hash = client.metadata().metadata_hash(&PALLETS);
                    if runtime_metadata_hash != [ #(#metadata_hash,)* ] {
                        Err(#crate_path::error::MetadataError::IncompatibleMetadata)
                    } else {
                        Ok(())
                    }
                }

                #( #modules )*
                #types_mod
            }
        })
    }
}

/// Return a vector of tuples of variant names and corresponding struct definitions.
pub fn generate_structs_from_variants<F>(
    type_gen: &TypeGenerator,
    type_id: u32,
    variant_to_struct_name: F,
    error_message_type_name: &str,
    crate_path: &CratePath,
    should_gen_docs: bool,
) -> Result<Vec<(String, CompositeDef)>, CodegenError>
where
    F: Fn(&str) -> std::borrow::Cow<str>,
{
    let ty = type_gen.resolve_type(type_id);

    let scale_info::TypeDef::Variant(variant) = &ty.type_def else {
        return Err(CodegenError::InvalidType(error_message_type_name.into()));
    };

    variant
        .variants
        .iter()
        .map(|var| {
            let struct_name = variant_to_struct_name(&var.name);

            let fields = CompositeDefFields::from_scale_info_fields(
                struct_name.as_ref(),
                &var.fields,
                &[],
                type_gen,
            )?;

            let docs = should_gen_docs.then_some(&*var.docs).unwrap_or_default();
            let struct_def = CompositeDef::struct_def(
                &ty,
                struct_name.as_ref(),
                Default::default(),
                fields,
                Some(parse_quote!(pub)),
                type_gen,
                docs,
                crate_path,
            )?;

            Ok((var.name.to_string(), struct_def))
        })
        .collect()
}<|MERGE_RESOLUTION|>--- conflicted
+++ resolved
@@ -174,15 +174,9 @@
     ///
     /// Supported versions: v14 and v15.
     pub fn new(metadata: RuntimeMetadataPrefixed) -> Self {
-<<<<<<< HEAD
-        let metadata = match metadata.1 {
+        let mut metadata = match metadata.1 {
             RuntimeMetadata::V14(v14) => v14.try_into().expect("V14 metadata was not valid"),
             RuntimeMetadata::V15(v15) => v15.try_into().expect("V15 metadata was not valid"),
-=======
-        let mut metadata = match metadata.1 {
-            RuntimeMetadata::V14(v14) => metadata_v14_to_latest(v14),
-            RuntimeMetadata::V15(v15) => v15,
->>>>>>> f344d0dd
             _ => panic!("Unsupported metadata version {:?}", metadata.1),
         };
 
@@ -195,9 +189,9 @@
     /// unique path, so that types with matching paths don't end up overwriting each other
     /// in the codegen. We ignore any types with generics; Subxt actually endeavours to
     /// de-duplicate those into single types with a generic.
-    fn ensure_unique_type_paths(metadata: &mut RuntimeMetadataV15) {
+    fn ensure_unique_type_paths(metadata: &mut Metadata) {
         let mut visited_path_counts = HashMap::<Vec<String>, usize>::new();
-        for ty in &mut metadata.types.types {
+        for ty in metadata.types_mut().types.iter_mut() {
             // Ignore types without a path (ie prelude types).
             if ty.ty.path.namespace().is_empty() {
                 continue;
